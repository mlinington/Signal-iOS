--- conflicted
+++ resolved
@@ -63,12 +63,9 @@
         case createInteractionAttachmentIdsIndex
         case addIsUuidCapableToUserProfiles
         case uploadTimestamp
-<<<<<<< HEAD
         case addRemoteDeleteToInteractions
         case cdnKeyAndCdnNumber
-=======
         case addGroupIdToGroupsV2IncomingMessageJobs
->>>>>>> 33fb0f08
 
         // NOTE: Every time we add a migration id, consider
         // incrementing grdbSchemaVersionLatest.
@@ -451,7 +448,6 @@
             }
         }
 
-<<<<<<< HEAD
         migrator.registerMigration(MigrationId.addRemoteDeleteToInteractions.rawValue) { db in
             try db.alter(table: "model_TSInteraction") { (table: TableAlteration) -> Void in
                 table.add(column: "wasRemotelyDeleted", .boolean).notNull().defaults(to: 0)
@@ -463,7 +459,8 @@
                 table.add(column: "cdnKey", .text).notNull().defaults(to: "")
                 table.add(column: "cdnNumber", .integer).notNull().defaults(to: 0)
             }
-=======
+        }
+
         migrator.registerMigration(MigrationId.addGroupIdToGroupsV2IncomingMessageJobs.rawValue) { db in
             try db.alter(table: "model_IncomingGroupsV2MessageJob") { (table: TableAlteration) -> Void in
                 table.add(column: "groupId", .blob)
@@ -471,7 +468,6 @@
             try db.create(index: "index_model_IncomingGroupsV2MessageJob_on_groupId_and_id",
                           on: "model_IncomingGroupsV2MessageJob",
                           columns: ["groupId", "id"])
->>>>>>> 33fb0f08
         }
 
         // MARK: - Schema Migration Insertion Point

//
//  Copyright (c) 2019 Open Whisper Systems. All rights reserved.
//

import Foundation
import GRDBCipher
import SignalCoreKit

// NOTE: This file is generated by /Scripts/sds_codegen/sds_generate.py.
// Do not manually edit it, instead run `sds_codegen.sh`.

// MARK: - Record

public struct KnownStickerPackRecord: SDSRecord {
    public var tableMetadata: SDSTableMetadata {
        return KnownStickerPackSerializer.table
    }

    public static let databaseTableName: String = KnownStickerPackSerializer.table.tableName

    public var id: Int64?

    // This defines all of the columns used in the table
    // where this model (and any subclasses) are persisted.
    public let recordType: SDSRecordType
    public let uniqueId: String

    // Base class properties
    public let dateCreated: Date
    public let info: Data
    public let referenceCount: Int

    public enum CodingKeys: String, CodingKey, ColumnExpression, CaseIterable {
        case id
        case recordType
        case uniqueId
        case dateCreated
        case info
        case referenceCount
    }

    public static func columnName(_ column: KnownStickerPackRecord.CodingKeys, fullyQualified: Bool = false) -> String {
        return fullyQualified ? "\(databaseTableName).\(column.rawValue)" : column.rawValue
    }
}

// MARK: - StringInterpolation

public extension String.StringInterpolation {
    mutating func appendInterpolation(knownStickerPackColumn column: KnownStickerPackRecord.CodingKeys) {
        appendLiteral(KnownStickerPackRecord.columnName(column))
    }
    mutating func appendInterpolation(knownStickerPackColumnFullyQualified column: KnownStickerPackRecord.CodingKeys) {
        appendLiteral(KnownStickerPackRecord.columnName(column, fullyQualified: true))
    }
}

// MARK: - Deserialization

// TODO: Rework metadata to not include, for example, columns, column indices.
extension KnownStickerPack {
    // This method defines how to deserialize a model, given a
    // database row.  The recordType column is used to determine
    // the corresponding model class.
    class func fromRecord(_ record: KnownStickerPackRecord) throws -> KnownStickerPack {

        guard let recordId = record.id else {
            throw SDSError.invalidValue
        }

        switch record.recordType {
        case .knownStickerPack:

            let uniqueId: String = record.uniqueId
            let dateCreated: Date = record.dateCreated
            let infoSerialized: Data = record.info
            let info: StickerPackInfo = try SDSDeserialization.unarchive(infoSerialized, name: "info")
            let referenceCount: Int = record.referenceCount

            return KnownStickerPack(uniqueId: uniqueId,
                                    dateCreated: dateCreated,
                                    info: info,
                                    referenceCount: referenceCount)

        default:
            owsFailDebug("Unexpected record type: \(record.recordType)")
            throw SDSError.invalidValue
        }
    }
}

// MARK: - SDSModel

extension KnownStickerPack: SDSModel {
    public var serializer: SDSSerializer {
        // Any subclass can be cast to it's superclass,
        // so the order of this switch statement matters.
        // We need to do a "depth first" search by type.
        switch self {
        default:
            return KnownStickerPackSerializer(model: self)
        }
    }

    public func asRecord() throws -> SDSRecord {
        return try serializer.asRecord()
    }
}

// MARK: - Table Metadata

extension KnownStickerPackSerializer {

    // This defines all of the columns used in the table
    // where this model (and any subclasses) are persisted.
    static let recordTypeColumn = SDSColumnMetadata(columnName: "recordType", columnType: .int, columnIndex: 0)
    static let idColumn = SDSColumnMetadata(columnName: "id", columnType: .primaryKey, columnIndex: 1)
    static let uniqueIdColumn = SDSColumnMetadata(columnName: "uniqueId", columnType: .unicodeString, columnIndex: 2)
    // Base class properties
    static let dateCreatedColumn = SDSColumnMetadata(columnName: "dateCreated", columnType: .int64, columnIndex: 3)
    static let infoColumn = SDSColumnMetadata(columnName: "info", columnType: .blob, columnIndex: 4)
    static let referenceCountColumn = SDSColumnMetadata(columnName: "referenceCount", columnType: .int64, columnIndex: 5)

    // TODO: We should decide on a naming convention for
    //       tables that store models.
    public static let table = SDSTableMetadata(tableName: "model_KnownStickerPack", columns: [
        recordTypeColumn,
        idColumn,
        uniqueIdColumn,
        dateCreatedColumn,
        infoColumn,
        referenceCountColumn
        ])
<<<<<<< HEAD
=======

}

// MARK: - Deserialization

extension KnownStickerPackSerializer {
    // This method defines how to deserialize a model, given a
    // database row.  The recordType column is used to determine
    // the corresponding model class.
    class func sdsDeserialize(statement: SelectStatement) throws -> KnownStickerPack {

        if OWSIsDebugBuild() {
            guard statement.columnNames == table.selectColumnNames else {
                owsFailDebug("Unexpected columns: \(statement.columnNames) != \(table.selectColumnNames)")
                throw SDSError.invalidResult
            }
        }

        // SDSDeserializer is used to convert column values into Swift values.
        let deserializer = SDSDeserializer(sqliteStatement: statement.sqliteStatement)
        let recordTypeValue = try deserializer.int(at: 0)
        guard let recordType = SDSRecordType(rawValue: UInt(recordTypeValue)) else {
            owsFailDebug("Invalid recordType: \(recordTypeValue)")
            throw SDSError.invalidResult
        }
        switch recordType {
        case .knownStickerPack:

            let uniqueId = try deserializer.string(at: uniqueIdColumn.columnIndex)
            let dateCreated = try deserializer.date(at: dateCreatedColumn.columnIndex)
            let infoSerialized: Data = try deserializer.blob(at: infoColumn.columnIndex)
            let info: StickerPackInfo = try SDSDeserializer.unarchive(infoSerialized)
            let referenceCount = Int(try deserializer.int64(at: referenceCountColumn.columnIndex))

            return KnownStickerPack(uniqueId: uniqueId,
                                    dateCreated: dateCreated,
                                    info: info,
                                    referenceCount: referenceCount)

        default:
            owsFail("Invalid record type \(recordType)")
        }
    }
>>>>>>> 7ebdcf86
}

// MARK: - Save/Remove/Update

@objc
extension KnownStickerPack {
    public func anyInsert(transaction: SDSAnyWriteTransaction) {
        sdsSave(saveMode: .insert, transaction: transaction)
    }

    // This method is private; we should never use it directly.
    // Instead, use anyUpdate(transaction:block:), so that we
    // use the "update with" pattern.
    private func anyUpdate(transaction: SDSAnyWriteTransaction) {
        sdsSave(saveMode: .update, transaction: transaction)
    }

    public func anyUpsert(transaction: SDSAnyWriteTransaction) {
        sdsSave(saveMode: .upsert, transaction: transaction)
    }

    // This method is used by "updateWith..." methods.
    //
    // This model may be updated from many threads. We don't want to save
    // our local copy (this instance) since it may be out of date.  We also
    // want to avoid re-saving a model that has been deleted.  Therefore, we
    // use "updateWith..." methods to:
    //
    // a) Update a property of this instance.
    // b) If a copy of this model exists in the database, load an up-to-date copy,
    //    and update and save that copy.
    // b) If a copy of this model _DOES NOT_ exist in the database, do _NOT_ save
    //    this local instance.
    //
    // After "updateWith...":
    //
    // a) Any copy of this model in the database will have been updated.
    // b) The local property on this instance will always have been updated.
    // c) Other properties on this instance may be out of date.
    //
    // All mutable properties of this class have been made read-only to
    // prevent accidentally modifying them directly.
    //
    // This isn't a perfect arrangement, but in practice this will prevent
    // data loss and will resolve all known issues.
    public func anyUpdate(transaction: SDSAnyWriteTransaction, block: (KnownStickerPack) -> Void) {
        guard let uniqueId = uniqueId else {
            owsFailDebug("Missing uniqueId.")
            return
        }

        block(self)

        guard let dbCopy = type(of: self).anyFetch(uniqueId: uniqueId,
                                                   transaction: transaction) else {
            return
        }

        // Don't apply the block twice to the same instance.
        // It's at least unnecessary and actually wrong for some blocks.
        // e.g. `block: { $0 in $0.someField++ }`
        if dbCopy !== self {
            block(dbCopy)
        }

        dbCopy.anyUpdate(transaction: transaction)
    }

    public func anyRemove(transaction: SDSAnyWriteTransaction) {
        switch transaction.writeTransaction {
        case .yapWrite(let ydbTransaction):
            remove(with: ydbTransaction)
        case .grdbWrite(let grdbTransaction):
            do {
                let record = try asRecord()
                record.sdsRemove(transaction: grdbTransaction)
            } catch {
                owsFail("Remove failed: \(error)")
            }
        }
    }

    public func anyReload(transaction: SDSAnyReadTransaction) {
        anyReload(transaction: transaction, ignoreMissing: false)
    }

    public func anyReload(transaction: SDSAnyReadTransaction, ignoreMissing: Bool) {
        guard let uniqueId = self.uniqueId else {
            owsFailDebug("uniqueId was unexpectedly nil")
            return
        }

        guard let latestVersion = type(of: self).anyFetch(uniqueId: uniqueId, transaction: transaction) else {
            if !ignoreMissing {
                owsFailDebug("`latest` was unexpectedly nil")
            }
            return
        }

        setValuesForKeys(latestVersion.dictionaryValue)
    }
}

// MARK: - KnownStickerPackCursor

@objc
public class KnownStickerPackCursor: NSObject {
    private let cursor: RecordCursor<KnownStickerPackRecord>?

    init(cursor: RecordCursor<KnownStickerPackRecord>?) {
        self.cursor = cursor
    }

    public func next() throws -> KnownStickerPack? {
        guard let cursor = cursor else {
            return nil
        }
        guard let record = try cursor.next() else {
            return nil
        }
        return try KnownStickerPack.fromRecord(record)
    }

    public func all() throws -> [KnownStickerPack] {
        var result = [KnownStickerPack]()
        while true {
            guard let model = try next() else {
                break
            }
            result.append(model)
        }
        return result
    }
}

// MARK: - Obj-C Fetch

// TODO: We may eventually want to define some combination of:
//
// * fetchCursor, fetchOne, fetchAll, etc. (ala GRDB)
// * Optional "where clause" parameters for filtering.
// * Async flavors with completions.
//
// TODO: I've defined flavors that take a read transaction.
//       Or we might take a "connection" if we end up having that class.
@objc
extension KnownStickerPack {
    public class func grdbFetchCursor(transaction: GRDBReadTransaction) -> KnownStickerPackCursor {
        let database = transaction.database
        do {
            let cursor = try KnownStickerPackRecord.fetchCursor(database)
            return KnownStickerPackCursor(cursor: cursor)
        } catch {
            owsFailDebug("Read failed: \(error)")
            return KnownStickerPackCursor(cursor: nil)
        }
    }

    // Fetches a single model by "unique id".
    public class func anyFetch(uniqueId: String,
                               transaction: SDSAnyReadTransaction) -> KnownStickerPack? {
        assert(uniqueId.count > 0)

        switch transaction.readTransaction {
        case .yapRead(let ydbTransaction):
            return KnownStickerPack.fetch(uniqueId: uniqueId, transaction: ydbTransaction)
        case .grdbRead(let grdbTransaction):
            let sql = "SELECT * FROM \(KnownStickerPackRecord.databaseTableName) WHERE \(knownStickerPackColumn: .uniqueId) = ?"
            return grdbFetchOne(sql: sql, arguments: [uniqueId], transaction: grdbTransaction)
        }
    }

    // Traverses all records.
    // Records are not visited in any particular order.
    // Traversal aborts if the visitor returns false.
    public class func anyVisitAll(transaction: SDSAnyReadTransaction, visitor: @escaping (KnownStickerPack) -> Bool) {
        switch transaction.readTransaction {
        case .yapRead(let ydbTransaction):
            KnownStickerPack.enumerateCollectionObjects(with: ydbTransaction) { (object, stop) in
                guard let value = object as? KnownStickerPack else {
                    owsFailDebug("unexpected object: \(type(of: object))")
                    return
                }
                guard visitor(value) else {
                    stop.pointee = true
                    return
                }
            }
        case .grdbRead(let grdbTransaction):
            do {
                let cursor = KnownStickerPack.grdbFetchCursor(transaction: grdbTransaction)
                while let value = try cursor.next() {
                    guard visitor(value) else {
                        return
                    }
                }
            } catch let error as NSError {
                owsFailDebug("Couldn't fetch models: \(error)")
            }
        }
    }

    // Does not order the results.
    public class func anyFetchAll(transaction: SDSAnyReadTransaction) -> [KnownStickerPack] {
        var result = [KnownStickerPack]()
        anyVisitAll(transaction: transaction) { (model) in
            result.append(model)
            return true
        }
        return result
    }
}

// MARK: - Swift Fetch

extension KnownStickerPack {
    public class func grdbFetchCursor(sql: String,
                                      arguments: [DatabaseValueConvertible]?,
                                      transaction: GRDBReadTransaction) -> KnownStickerPackCursor {
        var statementArguments: StatementArguments?
        if let arguments = arguments {
            guard let statementArgs = StatementArguments(arguments) else {
                owsFailDebug("Could not convert arguments.")
                return KnownStickerPackCursor(cursor: nil)
            }
            statementArguments = statementArgs
        }
        let database = transaction.database
        do {
            let statement: SelectStatement = try database.cachedSelectStatement(sql: sql)
            let cursor = try KnownStickerPackRecord.fetchCursor(statement, arguments: statementArguments)
            return KnownStickerPackCursor(cursor: cursor)
        } catch {
            Logger.error("sql: \(sql)")
            owsFailDebug("Read failed: \(error)")
            return KnownStickerPackCursor(cursor: nil)
        }
    }

    public class func grdbFetchOne(sql: String,
                                   arguments: StatementArguments,
                                   transaction: GRDBReadTransaction) -> KnownStickerPack? {
        assert(sql.count > 0)

        do {
            guard let record = try KnownStickerPackRecord.fetchOne(transaction.database, sql: sql, arguments: arguments) else {
                return nil
            }

            return try KnownStickerPack.fromRecord(record)
        } catch {
            owsFailDebug("error: \(error)")
            return nil
        }
    }
}

// MARK: - SDSSerializer

// The SDSSerializer protocol specifies how to insert and update the
// row that corresponds to this model.
class KnownStickerPackSerializer: SDSSerializer {

    private let model: KnownStickerPack
    public required init(model: KnownStickerPack) {
        self.model = model
    }

<<<<<<< HEAD
    // MARK: - Record

    func asRecord() throws -> SDSRecord {
        let id: Int64? = nil
=======
    public func serializableColumnTableMetadata() -> SDSTableMetadata {
        return KnownStickerPackSerializer.table
    }

    public func insertColumnNames() -> [String] {
        // When we insert a new row, we include the following columns:
        //
        // * "record type"
        // * "unique id"
        // * ...all columns that we set when updating.
        return [
            KnownStickerPackSerializer.recordTypeColumn.columnName,
            uniqueIdColumnName()
            ] + updateColumnNames()

    }

    public func insertColumnValues() -> [DatabaseValueConvertible] {
        let result: [DatabaseValueConvertible] = [
            SDSRecordType.knownStickerPack.rawValue
            ] + [uniqueIdColumnValue()] + updateColumnValues()
        if OWSIsDebugBuild() {
            if result.count != insertColumnNames().count {
                owsFailDebug("Update mismatch: \(result.count) != \(insertColumnNames().count)")
            }
        }
        return result
    }

    public func updateColumnNames() -> [String] {
        return [
            KnownStickerPackSerializer.dateCreatedColumn,
            KnownStickerPackSerializer.infoColumn,
            KnownStickerPackSerializer.referenceCountColumn
            ].map { $0.columnName }
    }

    public func updateColumnValues() -> [DatabaseValueConvertible] {
        let result: [DatabaseValueConvertible] = [
            self.model.dateCreated,
            SDSDeserializer.archive(self.model.info) ?? DatabaseValue.null,
            self.model.referenceCount
>>>>>>> 7ebdcf86

        let recordType: SDSRecordType = .knownStickerPack
        guard let uniqueId: String = model.uniqueId else {
            owsFailDebug("Missing uniqueId.")
            throw SDSError.missingRequiredField
        }

        // Base class properties
        let info: Data = requiredArchive(model.info)
        let referenceCount: Int = model.referenceCount

        return KnownStickerPackRecord(id: id, recordType: recordType, uniqueId: uniqueId, info: info, referenceCount: referenceCount)
    }
}<|MERGE_RESOLUTION|>--- conflicted
+++ resolved
@@ -131,52 +131,6 @@
         infoColumn,
         referenceCountColumn
         ])
-<<<<<<< HEAD
-=======
-
-}
-
-// MARK: - Deserialization
-
-extension KnownStickerPackSerializer {
-    // This method defines how to deserialize a model, given a
-    // database row.  The recordType column is used to determine
-    // the corresponding model class.
-    class func sdsDeserialize(statement: SelectStatement) throws -> KnownStickerPack {
-
-        if OWSIsDebugBuild() {
-            guard statement.columnNames == table.selectColumnNames else {
-                owsFailDebug("Unexpected columns: \(statement.columnNames) != \(table.selectColumnNames)")
-                throw SDSError.invalidResult
-            }
-        }
-
-        // SDSDeserializer is used to convert column values into Swift values.
-        let deserializer = SDSDeserializer(sqliteStatement: statement.sqliteStatement)
-        let recordTypeValue = try deserializer.int(at: 0)
-        guard let recordType = SDSRecordType(rawValue: UInt(recordTypeValue)) else {
-            owsFailDebug("Invalid recordType: \(recordTypeValue)")
-            throw SDSError.invalidResult
-        }
-        switch recordType {
-        case .knownStickerPack:
-
-            let uniqueId = try deserializer.string(at: uniqueIdColumn.columnIndex)
-            let dateCreated = try deserializer.date(at: dateCreatedColumn.columnIndex)
-            let infoSerialized: Data = try deserializer.blob(at: infoColumn.columnIndex)
-            let info: StickerPackInfo = try SDSDeserializer.unarchive(infoSerialized)
-            let referenceCount = Int(try deserializer.int64(at: referenceCountColumn.columnIndex))
-
-            return KnownStickerPack(uniqueId: uniqueId,
-                                    dateCreated: dateCreated,
-                                    info: info,
-                                    referenceCount: referenceCount)
-
-        default:
-            owsFail("Invalid record type \(recordType)")
-        }
-    }
->>>>>>> 7ebdcf86
 }
 
 // MARK: - Save/Remove/Update
@@ -445,55 +399,10 @@
         self.model = model
     }
 
-<<<<<<< HEAD
     // MARK: - Record
 
     func asRecord() throws -> SDSRecord {
         let id: Int64? = nil
-=======
-    public func serializableColumnTableMetadata() -> SDSTableMetadata {
-        return KnownStickerPackSerializer.table
-    }
-
-    public func insertColumnNames() -> [String] {
-        // When we insert a new row, we include the following columns:
-        //
-        // * "record type"
-        // * "unique id"
-        // * ...all columns that we set when updating.
-        return [
-            KnownStickerPackSerializer.recordTypeColumn.columnName,
-            uniqueIdColumnName()
-            ] + updateColumnNames()
-
-    }
-
-    public func insertColumnValues() -> [DatabaseValueConvertible] {
-        let result: [DatabaseValueConvertible] = [
-            SDSRecordType.knownStickerPack.rawValue
-            ] + [uniqueIdColumnValue()] + updateColumnValues()
-        if OWSIsDebugBuild() {
-            if result.count != insertColumnNames().count {
-                owsFailDebug("Update mismatch: \(result.count) != \(insertColumnNames().count)")
-            }
-        }
-        return result
-    }
-
-    public func updateColumnNames() -> [String] {
-        return [
-            KnownStickerPackSerializer.dateCreatedColumn,
-            KnownStickerPackSerializer.infoColumn,
-            KnownStickerPackSerializer.referenceCountColumn
-            ].map { $0.columnName }
-    }
-
-    public func updateColumnValues() -> [DatabaseValueConvertible] {
-        let result: [DatabaseValueConvertible] = [
-            self.model.dateCreated,
-            SDSDeserializer.archive(self.model.info) ?? DatabaseValue.null,
-            self.model.referenceCount
->>>>>>> 7ebdcf86
 
         let recordType: SDSRecordType = .knownStickerPack
         guard let uniqueId: String = model.uniqueId else {
@@ -502,9 +411,10 @@
         }
 
         // Base class properties
+        let dateCreated: Date = model.dateCreated
         let info: Data = requiredArchive(model.info)
         let referenceCount: Int = model.referenceCount
 
-        return KnownStickerPackRecord(id: id, recordType: recordType, uniqueId: uniqueId, info: info, referenceCount: referenceCount)
+        return KnownStickerPackRecord(id: id, recordType: recordType, uniqueId: uniqueId, dateCreated: dateCreated, info: info, referenceCount: referenceCount)
     }
 }
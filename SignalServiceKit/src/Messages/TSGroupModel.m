//
//  Copyright (c) 2018 Open Whisper Systems. All rights reserved.
//

#import "TSGroupModel.h"
#import "FunctionalUtil.h"
#import "NSString+SSK.h"

NS_ASSUME_NONNULL_BEGIN

@implementation TSGroupModel

#if TARGET_OS_IOS
- (instancetype)initWithTitle:(nullable NSString *)title
                    memberIds:(NSArray<NSString *> *)memberIds
                        image:(nullable UIImage *)image
                      groupId:(NSData *)groupId
{
    OWSAssert(memberIds);

    _groupName              = title;
    _groupMemberIds         = [memberIds copy];
    _groupImage = image; // image is stored in DB
    _groupId                = groupId;

    return self;
}

- (nullable instancetype)initWithCoder:(NSCoder *)coder
{
    self = [super initWithCoder:coder];
    if (!self) {
        return self;
    }

    // Occasionally seeing this as nil in legacy data,
    // which causes crashes.
    if (_groupMemberIds == nil) {
        _groupMemberIds = [NSArray new];
    }

    return self;
}

- (BOOL)isEqual:(id)other {
    if (other == self) {
        return YES;
    }
    if (!other || ![other isKindOfClass:[self class]]) {
        return NO;
    }
    return [self isEqualToGroupModel:other];
}

- (BOOL)isEqualToGroupModel:(TSGroupModel *)other {
    if (self == other)
        return YES;
    if (![_groupId isEqualToData:other.groupId]) {
        return NO;
    }
    if (![_groupName isEqual:other.groupName]) {
        return NO;
    }
    if (!(_groupImage != nil && other.groupImage != nil &&
          [UIImagePNGRepresentation(_groupImage) isEqualToData:UIImagePNGRepresentation(other.groupImage)])) {
        return NO;
    }
    NSMutableArray *compareMyGroupMemberIds = [NSMutableArray arrayWithArray:_groupMemberIds];
    [compareMyGroupMemberIds removeObjectsInArray:other.groupMemberIds];
    if ([compareMyGroupMemberIds count] > 0) {
        return NO;
    }
    return YES;
}

- (NSString *)getInfoStringAboutUpdateTo:(TSGroupModel *)newModel contactsManager:(id<ContactsManagerProtocol>)contactsManager {
    NSString *updatedGroupInfoString = @"";
    if (self == newModel) {
        return NSLocalizedString(@"GROUP_UPDATED", @"");
    }
    if (![_groupName isEqual:newModel.groupName]) {
        updatedGroupInfoString = [updatedGroupInfoString
            stringByAppendingString:[NSString stringWithFormat:NSLocalizedString(@"GROUP_TITLE_CHANGED", @""),
                                                               newModel.groupName]];
    }
    if (_groupImage != nil && newModel.groupImage != nil &&
        !([UIImagePNGRepresentation(_groupImage) isEqualToData:UIImagePNGRepresentation(newModel.groupImage)])) {
        updatedGroupInfoString =
            [updatedGroupInfoString stringByAppendingString:NSLocalizedString(@"GROUP_AVATAR_CHANGED", @"")];
    }
    if ([updatedGroupInfoString length] == 0) {
        updatedGroupInfoString = NSLocalizedString(@"GROUP_UPDATED", @"");
    }
    NSSet *oldMembers = [NSSet setWithArray:_groupMemberIds];
    NSSet *newMembers = [NSSet setWithArray:newModel.groupMemberIds];

    NSMutableSet *membersWhoJoined = [NSMutableSet setWithSet:newMembers];
    [membersWhoJoined minusSet:oldMembers];

    NSMutableSet *membersWhoLeft = [NSMutableSet setWithSet:oldMembers];
    [membersWhoLeft minusSet:newMembers];


    if ([membersWhoLeft count] > 0) {
        NSArray *oldMembersNames = [[membersWhoLeft allObjects] map:^NSString*(NSString* item) {
            return [contactsManager displayNameForPhoneIdentifier:item];
        }];
        updatedGroupInfoString = [updatedGroupInfoString
                                  stringByAppendingString:[NSString
                                                           stringWithFormat:NSLocalizedString(@"GROUP_MEMBER_LEFT", @""),
                                                           [oldMembersNames componentsJoinedByString:@", "]]];
    }
    
    if ([membersWhoJoined count] > 0) {
        NSArray *newMembersNames = [[membersWhoJoined allObjects] map:^NSString*(NSString* item) {
            return [contactsManager displayNameForPhoneIdentifier:item];
        }];
        updatedGroupInfoString = [updatedGroupInfoString
                                  stringByAppendingString:[NSString stringWithFormat:NSLocalizedString(@"GROUP_MEMBER_JOINED", @""),
                                                           [newMembersNames componentsJoinedByString:@", "]]];
    }

    return updatedGroupInfoString;
}

#endif

<<<<<<< HEAD
@end

NS_ASSUME_NONNULL_END
=======
- (NSString *)groupName
{
    return _groupName.filterStringForDisplay;
}

@end
>>>>>>> 4c8c40ca
<|MERGE_RESOLUTION|>--- conflicted
+++ resolved
@@ -7,6 +7,14 @@
 #import "NSString+SSK.h"
 
 NS_ASSUME_NONNULL_BEGIN
+
+@interface TSGroupModel ()
+
+@property (nullable, nonatomic) NSString *groupName;
+
+@end
+
+#pragma mark -
 
 @implementation TSGroupModel
 
@@ -125,15 +133,11 @@
 
 #endif
 
-<<<<<<< HEAD
-@end
-
-NS_ASSUME_NONNULL_END
-=======
-- (NSString *)groupName
+- (nullable NSString *)groupName
 {
     return _groupName.filterStringForDisplay;
 }
 
 @end
->>>>>>> 4c8c40ca
+
+NS_ASSUME_NONNULL_END